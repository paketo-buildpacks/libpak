--- conflicted
+++ resolved
@@ -119,7 +119,6 @@
 	})
 
 	it("updates paketo-buildpacks dependency id partial id", func() {
-<<<<<<< HEAD
 		Expect(os.WriteFile(path, []byte(`[[order]]
 		[[order.group]]
 		  id = "paketo-buildpacks/test-1"
@@ -127,14 +126,6 @@
 		[[order.group]]
 		  id = "paketo-buildpacks/test-2"
 		  version="test-version-2"`), 0644)).To(Succeed())
-=======
-		Expect(os.WriteFile(path, []byte(`
-[[order]]
-group = [
-	{ id = "paketo-buildpacks/test-1", version="test-version-1" },
-	{ id = "paketo-buildpacks/test-2", version="test-version-2" },
-]`), 0644)).To(Succeed())
->>>>>>> fda98b49
 
 		p := carton.PackageDependency{
 			BuildpackPath: path,
@@ -145,36 +136,22 @@
 		p.Update(carton.WithExitHandler(exitHandler))
 
 		Expect(os.ReadFile(path)).To(internal.MatchTOML(`[[order]]
-<<<<<<< HEAD
 		[[order.group]]
 		  id = "paketo-buildpacks/test-1"
 		  version="test-version-3"
 		[[order.group]]
 		  id = "paketo-buildpacks/test-2"
 		  version="test-version-2"`))
-=======
-group = [
-	{ id = "paketo-buildpacks/test-1", version="test-version-3" },
-	{ id = "paketo-buildpacks/test-2", version="test-version-2" },
-]`))
->>>>>>> fda98b49
 	})
 
 	it("updates paketocommunity dependency", func() {
 		Expect(os.WriteFile(path, []byte(`[[order]]
-<<<<<<< HEAD
 		[[order.group]]
 		  id = "paketocommunity/test-1"
 		  version="test-version-1"
 		[[order.group]]
 		  id = "paketocommunity/test-2"
 		  version="test-version-2"`), 0644)).To(Succeed())
-=======
-group = [
-	{ id = "paketocommunity/test-1", version="test-version-1" },
-	{ id = "paketocommunity/test-2", version="test-version-2" },
-]`), 0644)).To(Succeed())
->>>>>>> fda98b49
 
 		p := carton.PackageDependency{
 			BuildpackPath: path,
@@ -185,7 +162,6 @@
 		p.Update(carton.WithExitHandler(exitHandler))
 
 		Expect(os.ReadFile(path)).To(internal.MatchTOML(`[[order]]
-<<<<<<< HEAD
 		[[order.group]]
 		  id = "paketocommunity/test-1"
 		  version="test-version-3"
@@ -202,19 +178,6 @@
 		[[buildpacks]]
 		id = "paketo-buildpacks/test-2"
 		uri = "docker://gcr.io/paketo-buildpacks/test-2:test-version-2"`), 0644)).To(Succeed())
-=======
-group = [
-	{ id = "paketocommunity/test-1", version="test-version-3" },
-	{ id = "paketocommunity/test-2", version="test-version-2" },
-]`))
-	})
-
-	it("updates builder dependency", func() {
-		Expect(os.WriteFile(path, []byte(`buildpacks = [
-	{ id = "paketo-buildpacks/test-1", uri = "docker://gcr.io/paketo-buildpacks/test-1:test-version-1" },
-	{ id = "paketo-buildpacks/test-2", uri = "docker://gcr.io/paketo-buildpacks/test-2:test-version-2" },
-]`), 0644)).To(Succeed())
->>>>>>> fda98b49
 
 		p := carton.PackageDependency{
 			BuilderPath: path,
@@ -224,7 +187,6 @@
 
 		p.Update(carton.WithExitHandler(exitHandler))
 
-<<<<<<< HEAD
 		Expect(os.ReadFile(path)).To(internal.MatchTOML(`
 		[[buildpacks]]
 		  id = "paketo-buildpacks/test-1"
@@ -243,19 +205,6 @@
 		[[dependencies]]
 	      uri = "docker://gcr.io/paketo-buildpacks/test-2:test-version-2"
 `), 0644)).To(Succeed())
-=======
-		Expect(os.ReadFile(path)).To(internal.MatchTOML(`buildpacks = [
-	{ id = "paketo-buildpacks/test-1", uri = "docker://gcr.io/paketo-buildpacks/test-1:test-version-3" },
-	{ id = "paketo-buildpacks/test-2", uri = "docker://gcr.io/paketo-buildpacks/test-2:test-version-2" },
-]`))
-	})
-
-	it("updates paketo-buildpacks package dependency", func() {
-		Expect(os.WriteFile(path, []byte(`dependencies = [
-	{ uri = "docker://gcr.io/paketo-buildpacks/test-1:test-version-1" },
-	{ uri = "docker://gcr.io/paketo-buildpacks/test-2:test-version-2" },
-]`), 0644)).To(Succeed())
->>>>>>> fda98b49
 
 		p := carton.PackageDependency{
 			PackagePath: path,
@@ -265,7 +214,6 @@
 
 		p.Update(carton.WithExitHandler(exitHandler))
 
-<<<<<<< HEAD
 		Expect(os.ReadFile(path)).To(internal.MatchTOML(`
 		[[dependencies]]
 		  uri = "docker://gcr.io/paketo-buildpacks/test-1:test-version-3"
@@ -281,19 +229,6 @@
 		[[dependencies]]
 	      uri = "docker://docker.io/paketocommunity/test-2:test-version-2"
 `), 0644)).To(Succeed())
-=======
-		Expect(os.ReadFile(path)).To(internal.MatchTOML(`dependencies = [
-	{ uri = "docker://gcr.io/paketo-buildpacks/test-1:test-version-3" },
-	{ uri = "docker://gcr.io/paketo-buildpacks/test-2:test-version-2" },
-]`))
-	})
-
-	it("updates paketocommunity package dependency", func() {
-		Expect(os.WriteFile(path, []byte(`dependencies = [
-	{ uri = "docker://docker.io/paketocommunity/test-1:test-version-1" },
-	{ uri = "docker://docker.io/paketocommunity/test-2:test-version-2" },
-]`), 0644)).To(Succeed())
->>>>>>> fda98b49
 
 		p := carton.PackageDependency{
 			PackagePath: path,
@@ -303,19 +238,12 @@
 
 		p.Update(carton.WithExitHandler(exitHandler))
 
-<<<<<<< HEAD
 		Expect(os.ReadFile(path)).To(internal.MatchTOML(`
 		[[dependencies]]
 		  uri = "docker://docker.io/paketocommunity/test-1:test-version-3"
 		[[dependencies]]
 	      uri = "docker://docker.io/paketocommunity/test-2:test-version-2"
 `))
-=======
-		Expect(os.ReadFile(path)).To(internal.MatchTOML(`dependencies = [
-	{ uri = "docker://docker.io/paketocommunity/test-1:test-version-3" },
-	{ uri = "docker://docker.io/paketocommunity/test-2:test-version-2" },
-]`))
->>>>>>> fda98b49
 	})
 
 }