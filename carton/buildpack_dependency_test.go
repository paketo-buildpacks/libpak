/*
 * Copyright 2018-2020 the original author or authors.
 *
 * Licensed under the Apache License, Version 2.0 (the "License");
 * you may not use this file except in compliance with the License.
 * You may obtain a copy of the License at
 *
 *      https://www.apache.org/licenses/LICENSE-2.0
 *
 * Unless required by applicable law or agreed to in writing, software
 * distributed under the License is distributed on an "AS IS" BASIS,
 * WITHOUT WARRANTIES OR CONDITIONS OF ANY KIND, either express or implied.
 * See the License for the specific language governing permissions and
 * limitations under the License.
 */

package carton_test

import (
	"os"
	"testing"

	"github.com/buildpacks/libcnb/mocks"
	. "github.com/onsi/gomega"
	"github.com/sclevine/spec"
	"github.com/stretchr/testify/mock"

	"github.com/paketo-buildpacks/libpak/carton"
	"github.com/paketo-buildpacks/libpak/internal"
)

func testBuildpackDependency(t *testing.T, context spec.G, it spec.S) {
	var (
		Expect = NewWithT(t).Expect

		exitHandler *mocks.ExitHandler
		path        string
	)

	it.Before(func() {
		var err error

		exitHandler = &mocks.ExitHandler{}
		exitHandler.On("Error", mock.Anything)

		f, err := os.CreateTemp("", "carton-buildpack-dependency")
		Expect(err).NotTo(HaveOccurred())
		Expect(f.Close()).To(Succeed())
		path = f.Name()
	})

	it.After(func() {
		Expect(os.RemoveAll(path)).To(Succeed())
	})

	it("updates dependency", func() {
		Expect(os.WriteFile(path, []byte(`api = "0.6"
[buildpack]
id = "some-buildpack"
name = "Some Buildpack"
version = "1.2.3"

[[metadata.dependencies]]
id            = "test-id"
name          = "Test Name"
version       = "test-version-1"
uri           = "test-uri-1"
sha256        = "test-sha256-1"
stacks        = [ "test-stack" ]
source        = "test-source-uri-1"
source-sha256 = "test-source-sha256-1"
`), 0644)).To(Succeed())

		d := carton.BuildpackDependency{
			BuildpackPath:  path,
			ID:             "test-id",
			SHA256:         "test-sha256-2",
			URI:            "test-uri-2",
			Version:        "test-version-2",
			VersionPattern: `test-version-[\d]`,
			Source:         "test-source-uri-2",
			SourceSHA256:   "test-source-sha256-2",
		}

		d.Update(carton.WithExitHandler(exitHandler))

		Expect(os.ReadFile(path)).To(internal.MatchTOML(`api = "0.6"
[buildpack]
id = "some-buildpack"
name = "Some Buildpack"
version = "1.2.3"

[[metadata.dependencies]]
id            = "test-id"
name          = "Test Name"
version       = "test-version-2"
uri           = "test-uri-2"
sha256        = "test-sha256-2"
stacks        = [ "test-stack" ]
source        = "test-source-uri-2"
source-sha256 = "test-source-sha256-2"
`))
	})

	it("updates dependency with purl & cpes", func() {
		Expect(os.WriteFile(path, []byte(`api = "0.7"
[buildpack]
id = "some-buildpack"
name = "Some Buildpack"
version = "1.2.3"

[[metadata.dependencies]]
id      = "test-id"
name    = "Test Name"
version = "test-version-1"
uri     = "test-uri-1"
sha256  = "test-sha256-1"
stacks  = [ "test-stack" ]
purl    = "pkg:generic/test-jre@different-version-1?arch=amd64"
cpes    = ["cpe:2.3:a:test-vendor:test-product:test-version-1:patch1:*:*:*:*:*:*:*"]
`), 0644)).To(Succeed())

		d := carton.BuildpackDependency{
			BuildpackPath:  path,
			ID:             "test-id",
			SHA256:         "test-sha256-2",
			URI:            "test-uri-2",
			Version:        "test-version-2",
			VersionPattern: `test-version-[\d]`,
			PURL:           "different-version-2",
			PURLPattern:    `different-version-[\d]`,
			CPE:            "test-version-2:patch2",
			CPEPattern:     `test-version-[\d]:patch[\d]`,
		}

		d.Update(carton.WithExitHandler(exitHandler))

		Expect(os.ReadFile(path)).To(internal.MatchTOML(`api = "0.7"
[buildpack]
id = "some-buildpack"
name = "Some Buildpack"
version = "1.2.3"

[[metadata.dependencies]]
id            = "test-id"
name          = "Test Name"
version       = "test-version-2"
uri           = "test-uri-2"
sha256        = "test-sha256-2"
stacks        = [ "test-stack" ]
purl          = "pkg:generic/test-jre@different-version-2?arch=amd64"
cpes          = ["cpe:2.3:a:test-vendor:test-product:test-version-2:patch2:*:*:*:*:*:*:*"]
`))
	})

<<<<<<< HEAD
	it("updates dependency with source & sourceSha", func() {
=======
	it("updates multiple dependencies with different versions", func() {
>>>>>>> fda98b49
		Expect(os.WriteFile(path, []byte(`api = "0.7"
[buildpack]
id = "some-buildpack"
name = "Some Buildpack"
version = "1.2.3"

[[metadata.dependencies]]
id      = "test-id"
name    = "Test Name"
version = "test-version-1"
uri     = "test-uri-1"
sha256  = "test-sha256-1"
stacks  = [ "test-stack" ]
purl    = "pkg:generic/test-jre@different-version-1?arch=amd64"
cpes    = ["cpe:2.3:a:test-vendor:test-product:test-version-1:patch1:*:*:*:*:*:*:*"]
`), 0644)).To(Succeed())

		d := carton.BuildpackDependency{
			BuildpackPath:  path,
			ID:             "test-id",
			SHA256:         "test-sha256-2",
			URI:            "test-uri-2",
			Version:        "test-version-2",
			VersionPattern: `test-version-[\d]`,
			PURL:           "different-version-2",
			PURLPattern:    `different-version-[\d]`,
			CPE:            "test-version-2:patch2",
			CPEPattern:     `test-version-[\d]:patch[\d]`,
			Source:          "test-new-source",
			SourceSHA256:    "test-new-source-sha",
		}

		d.Update(carton.WithExitHandler(exitHandler))

		Expect(os.ReadFile(path)).To(internal.MatchTOML(`api = "0.7"
[buildpack]
id = "some-buildpack"
name = "Some Buildpack"
version = "1.2.3"

[[metadata.dependencies]]
id            = "test-id"
name          = "Test Name"
version       = "test-version-2"
uri           = "test-uri-2"
sha256        = "test-sha256-2"
stacks        = [ "test-stack" ]
purl          = "pkg:generic/test-jre@different-version-2?arch=amd64"
cpes          = ["cpe:2.3:a:test-vendor:test-product:test-version-2:patch2:*:*:*:*:*:*:*"]
source        = "test-new-source"
source-sha256 = "test-new-source-sha"
`))
	})

	it("updates multiple dependencies with different versions", func() {
		Expect(ioutil.WriteFile(path, []byte(`api = "0.7"
[buildpack]
id = "some-buildpack"
name = "Some Buildpack"
version = "1.2.3"

[[metadata.dependencies]]
id            = "test-id"
name          = "Test Name"
version       = "test-version-1"
uri           = "test-uri-1"
sha256        = "test-sha256-1"
stacks        = [ "test-stack" ]
purl          = "pkg:generic/test-jre@different-version-1?arch=amd64"
cpes          = ["cpe:2.3:a:test-vendor:test-product:test-version-1:patch1:*:*:*:*:*:*:*"]
source        = "test-source-uri-1"
source-sha256 = "test-source-sha256-1"

[[metadata.dependencies]]
id            = "test-id"
name          = "Test Name"
version       = "test-version-2"
uri           = "test-uri-2"
sha256        = "test-sha256-2"
stacks        = [ "test-stack" ]
purl          = "pkg:generic/test-jre@different-version-2?arch=amd64"
cpes          = ["cpe:2.3:a:test-vendor:test-product:test-version-2:patch2:*:*:*:*:*:*:*"]
source        = "test-source-uri-2"
source-sha256 = "test-source-sha256-2"
`), 0644)).To(Succeed())

		d := carton.BuildpackDependency{
			BuildpackPath:  path,
			ID:             "test-id",
			SHA256:         "test-sha256-3",
			URI:            "test-uri-3",
			Version:        "test-version-3",
			VersionPattern: `test-version-1`,
			PURL:           "different-version-3",
			PURLPattern:    `different-version-[\d]`,
			CPE:            "test-version-3:patch3",
			CPEPattern:     `test-version-[\d]:patch[\d]`,
			Source:         "test-source-uri-3",
			SourceSHA256:   "test-source-sha256-3",
		}

		d.Update(carton.WithExitHandler(exitHandler))

		Expect(os.ReadFile(path)).To(internal.MatchTOML(`api = "0.7"
[buildpack]
id = "some-buildpack"
name = "Some Buildpack"
version = "1.2.3"

[[metadata.dependencies]]
id            = "test-id"
name          = "Test Name"
version       = "test-version-3"
uri           = "test-uri-3"
sha256        = "test-sha256-3"
stacks        = [ "test-stack" ]
purl          = "pkg:generic/test-jre@different-version-3?arch=amd64"
cpes          = ["cpe:2.3:a:test-vendor:test-product:test-version-3:patch3:*:*:*:*:*:*:*"]
source        = "test-source-uri-3"
source-sha256 = "test-source-sha256-3"

[[metadata.dependencies]]
id            = "test-id"
name          = "Test Name"
version       = "test-version-2"
uri           = "test-uri-2"
sha256        = "test-sha256-2"
stacks        = [ "test-stack" ]
purl          = "pkg:generic/test-jre@different-version-2?arch=amd64"
cpes          = ["cpe:2.3:a:test-vendor:test-product:test-version-2:patch2:*:*:*:*:*:*:*"]
source        = "test-source-uri-2"
source-sha256 = "test-source-sha256-2"
`))
	})

	it("updates dependency with missing purl, still updates cpe", func() {
		Expect(os.WriteFile(path, []byte(`api = "0.7"
[buildpack]
id = "some-buildpack"
name = "Some Buildpack"
version = "1.2.3"

[[metadata.dependencies]]
id      = "test-id"
name    = "Test Name"
version = "test-version-1"
uri     = "test-uri-1"
sha256  = "test-sha256-1"
stacks  = [ "test-stack" ]
cpes    = ["cpe:2.3:a:test-vendor:test-product:test-version-1:patch1:*:*:*:*:*:*:*"]
`), 0644)).To(Succeed())

		d := carton.BuildpackDependency{
			BuildpackPath:  path,
			ID:             "test-id",
			SHA256:         "test-sha256-2",
			URI:            "test-uri-2",
			Version:        "test-version-2",
			VersionPattern: `test-version-[\d]`,
			PURL:           "different-version-2",
			PURLPattern:    `different-version-[\d]`,
			CPE:            "test-version-2:patch2",
			CPEPattern:     `test-version-[\d]:patch[\d]`,
		}

		d.Update(carton.WithExitHandler(exitHandler))

		Expect(os.ReadFile(path)).To(internal.MatchTOML(`api = "0.7"
[buildpack]
id = "some-buildpack"
name = "Some Buildpack"
version = "1.2.3"

[[metadata.dependencies]]
id            = "test-id"
name          = "Test Name"
version       = "test-version-2"
uri           = "test-uri-2"
sha256        = "test-sha256-2"
stacks        = [ "test-stack" ]
cpes          = ["cpe:2.3:a:test-vendor:test-product:test-version-2:patch2:*:*:*:*:*:*:*"]
`))
	})

	it("updates dependency with invalid purl, still updates cpe", func() {
		Expect(os.WriteFile(path, []byte(`api = "0.7"
[buildpack]
id = "some-buildpack"
name = "Some Buildpack"
version = "1.2.3"

[[metadata.dependencies]]
id      = "test-id"
name    = "Test Name"
version = "test-version-1"
uri     = "test-uri-1"
sha256  = "test-sha256-1"
stacks  = [ "test-stack" ]
purl    = 1234
cpes    = ["cpe:2.3:a:test-vendor:test-product:test-version-1:patch1:*:*:*:*:*:*:*"]
`), 0644)).To(Succeed())

		d := carton.BuildpackDependency{
			BuildpackPath:  path,
			ID:             "test-id",
			SHA256:         "test-sha256-2",
			URI:            "test-uri-2",
			Version:        "test-version-2",
			VersionPattern: `test-version-[\d]`,
			PURL:           "different-version-2",
			PURLPattern:    `different-version-[\d]`,
			CPE:            "test-version-2:patch2",
			CPEPattern:     `test-version-[\d]:patch[\d]`,
		}

		d.Update(carton.WithExitHandler(exitHandler))

		Expect(os.ReadFile(path)).To(internal.MatchTOML(`api = "0.7"
[buildpack]
id = "some-buildpack"
name = "Some Buildpack"
version = "1.2.3"

[[metadata.dependencies]]
id            = "test-id"
name          = "Test Name"
version       = "test-version-2"
uri           = "test-uri-2"
sha256        = "test-sha256-2"
stacks        = [ "test-stack" ]
purl          = 1234
cpes          = ["cpe:2.3:a:test-vendor:test-product:test-version-2:patch2:*:*:*:*:*:*:*"]
`))
	})

	it("updates dependency with invalid cpe, still updates purl", func() {
		Expect(os.WriteFile(path, []byte(`api = "0.7"
[buildpack]
id = "some-buildpack"
name = "Some Buildpack"
version = "1.2.3"

[[metadata.dependencies]]
id      = "test-id"
name    = "Test Name"
version = "test-version-1"
uri     = "test-uri-1"
sha256  = "test-sha256-1"
stacks  = [ "test-stack" ]
purl    = "pkg:generic/test-jre@different-version-1?arch=amd64"
cpes    = 1234
`), 0644)).To(Succeed())

		d := carton.BuildpackDependency{
			BuildpackPath:  path,
			ID:             "test-id",
			SHA256:         "test-sha256-2",
			URI:            "test-uri-2",
			Version:        "test-version-2",
			VersionPattern: `test-version-[\d]`,
			PURL:           "different-version-2",
			PURLPattern:    `different-version-[\d]`,
			CPE:            "test-version-2:patch2",
			CPEPattern:     `test-version-[\d]:patch[\d]`,
		}

		d.Update(carton.WithExitHandler(exitHandler))

		Expect(os.ReadFile(path)).To(internal.MatchTOML(`api = "0.7"
[buildpack]
id = "some-buildpack"
name = "Some Buildpack"
version = "1.2.3"

[[metadata.dependencies]]
id            = "test-id"
name          = "Test Name"
version       = "test-version-2"
uri           = "test-uri-2"
sha256        = "test-sha256-2"
stacks        = [ "test-stack" ]
purl          = "pkg:generic/test-jre@different-version-2?arch=amd64"
cpes          = 1234
`))
	})

	it("updates indented dependency", func() {
		Expect(os.WriteFile(path, []byte(`# it should preserve
#   these comments
#      exactly

api = "0.6"
[buildpack]
id = "some-buildpack"
name = "Some Buildpack"
version = "1.2.3"

[[metadata.dependencies]]
  id      = "test-id"
  name    = "Test Name"
  version = "test-version-1"
  uri     = "test-uri-1"
  sha256  = "test-sha256-1"
  stacks  = [ "test-stack" ]
`), 0644)).To(Succeed())

		d := carton.BuildpackDependency{
			BuildpackPath:  path,
			ID:             "test-id",
			SHA256:         "test-sha256-2",
			URI:            "test-uri-2",
			Version:        "test-version-2",
			VersionPattern: `test-version-[\d]`,
		}

		d.Update(carton.WithExitHandler(exitHandler))

		body, err := os.ReadFile(path)
		Expect(err).NotTo(HaveOccurred())
		Expect(string(body)).To(HavePrefix(`# it should preserve
#   these comments
#      exactly

api = "0.6"`))
		Expect(body).To(internal.MatchTOML(`api = "0.6"
[buildpack]
id = "some-buildpack"
name = "Some Buildpack"
version = "1.2.3"

[[metadata.dependencies]]
  id            = "test-id"
  name          = "Test Name"
  version       = "test-version-2"
  uri           = "test-uri-2"
  sha256        = "test-sha256-2"
  stacks        = [ "test-stack" ]
`))
	})
}<|MERGE_RESOLUTION|>--- conflicted
+++ resolved
@@ -153,11 +153,7 @@
 `))
 	})
 
-<<<<<<< HEAD
 	it("updates dependency with source & sourceSha", func() {
-=======
-	it("updates multiple dependencies with different versions", func() {
->>>>>>> fda98b49
 		Expect(os.WriteFile(path, []byte(`api = "0.7"
 [buildpack]
 id = "some-buildpack"
@@ -213,7 +209,7 @@
 	})
 
 	it("updates multiple dependencies with different versions", func() {
-		Expect(ioutil.WriteFile(path, []byte(`api = "0.7"
+		Expect(os.WriteFile(path, []byte(`api = "0.7"
 [buildpack]
 id = "some-buildpack"
 name = "Some Buildpack"
